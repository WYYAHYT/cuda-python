--- conflicted
+++ resolved
@@ -7,13 +7,7 @@
 # is strictly prohibited.
 #
 # This code was automatically generated with version 12.8.0. Do not modify it directly.
-<<<<<<< HEAD
-import cython
 cimport cython
-from libcpp.map cimport map
-from libc.stdlib cimport malloc, free
-=======
->>>>>>> 6d078779
 cimport cuda.bindings._bindings.cyruntime as cyruntime
 cimport cuda.bindings._lib.cyruntime.cyruntime as custom_cyruntime
 
