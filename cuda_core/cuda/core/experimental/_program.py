# Copyright (c) 2024-2025, NVIDIA CORPORATION & AFFILIATES. ALL RIGHTS RESERVED.
#
# SPDX-License-Identifier: LicenseRef-NVIDIA-SOFTWARE-LICENSE

import weakref
from dataclasses import dataclass
from typing import List, Optional, Tuple, Union

<<<<<<< HEAD
from cuda import nvrtc
from cuda.core.experimental._linker import Linker, LinkerOptions
=======
from cuda.core.experimental._device import Device
>>>>>>> d4a68b80
from cuda.core.experimental._module import ObjectCode
from cuda.core.experimental._utils import (
    _handle_boolean_option,
    check_or_create_options,
    handle_return,
    is_nested_sequence,
    is_sequence,
    nvrtc,
)


@dataclass
class ProgramOptions:
    """Customizable options for configuring `Program`.

    Attributes
    ----------
    arch : str, optional
        Pass the SM architecture value, such as ``sm_<CC>`` (for generating CUBIN) or
        ``compute_<CC>`` (for generating PTX). If not provided, the current device's architecture
        will be used.
    relocatable_device_code : bool, optional
        Enable (disable) the generation of relocatable device code.
        Default: False
        Maps to: ``--relocatable-device-code={true|false}`` (``-rdc``)
    extensible_whole_program : bool, optional
        Do extensible whole program compilation of device code.
        Default: False
        Maps to: ``--extensible-whole-program`` (``-ewp``)
    debug : bool, optional
        Generate debug information. If --dopt is not specified, then turns off all optimizations.
        Default: False
        Maps to: ``--device-debug`` (``-G``)
    lineinfo: bool, optional
        Generate line-number information.
        Default: False
        Maps to: ``--generate-line-info`` (``-lineinfo``)
    device_code_optimize : bool, optional
        Enable device code optimization. When specified along with ‘-G’, enables limited debug information generation
        for optimized device code.
        Default: None
        Maps to: ``--dopt on`` (``-dopt``)
    ptxas_options : Union[str, List[str]], optional
        Specify one or more options directly to ptxas, the PTX optimizing assembler. Options should be strings.
        For example ["-v", "-O2"].
        Default: None
        Maps to: ``--ptxas-options <options>`` (``-Xptxas``)
    max_register_count : int, optional
        Specify the maximum amount of registers that GPU functions can use.
        Default: None
        Maps to: ``--maxrregcount=<N>`` (``-maxrregcount``)
    ftz : bool, optional
        When performing single-precision floating-point operations, flush denormal values to zero or preserve denormal
        values.
        Default: False
        Maps to: ``--ftz={true|false}`` (``-ftz``)
    prec_sqrt : bool, optional
        For single-precision floating-point square root, use IEEE round-to-nearest mode or use a faster approximation.
        Default: True
        Maps to: ``--prec-sqrt={true|false}`` (``-prec-sqrt``)
    prec_div : bool, optional
        For single-precision floating-point division and reciprocals, use IEEE round-to-nearest mode or use a faster
        approximation.
        Default: True
        Maps to: ``--prec-div={true|false}`` (``-prec-div``)
    fma : bool, optional
        Enables (disables) the contraction of floating-point multiplies and adds/subtracts into floating-point
        multiply-add operations.
        Default: True
        Maps to: ``--fmad={true|false}`` (``-fmad``)
    use_fast_math : bool, optional
        Make use of fast math operations.
        Default: False
        Maps to: ``--use_fast_math`` (``-use_fast_math``)
    extra_device_vectorization : bool, optional
        Enables more aggressive device code vectorization in the NVVM optimizer.
        Default: False
        Maps to: ``--extra-device-vectorization`` (``-extra-device-vectorization``)
    link_time_optimization : bool, optional
        Generate intermediate code for later link-time optimization.
        Default: False
        Maps to: ``--dlink-time-opt`` (``-dlto``)
    gen_opt_lto : bool, optional
        Run the optimizer passes before generating the LTO IR.
        Default: False
        Maps to: ``--gen-opt-lto`` (``-gen-opt-lto``)
    define_macro : Union[str, Tuple[str, str], List[Union[str, Tuple[str, str]]]], optional
        Predefine a macro. Can be either a string, in which case that macro will be set to 1, a 2 element tuple of
        strings, in which case the first element is defined as the second, or a list of strings or tuples.
        Default: None
        Maps to: ``--define-macro=<def>`` (``-D``)
    undefine_macro : Union[str, List[str]], optional
        Cancel any previous definition of a macro, or list of macros.
        Default: None
        Maps to: ``--undefine-macro=<def>`` (``-U``)
    include_path : Union[str, List[str]], optional
        Add the directory or directories to the list of directories to be searched for headers.
        Default: None
        Maps to: ``--include-path=<dir>`` (``-I``)
    pre_include : Union[str, List[str]], optional
        Preinclude one or more headers during preprocessing. Can be either a string or a list of strings.
        Default: None
        Maps to: ``--pre-include=<header>`` (``-include``)
    no_source_include : bool, optional
        Disable the default behavior of adding the directory of each input source to the include path.
        Default: False
        Maps to: ``--no-source-include`` (``-no-source-include``)
    std : str, optional
        Set language dialect to C++03, C++11, C++14, C++17 or C++20.
        Default: c++17
        Maps to: ``--std={c++03|c++11|c++14|c++17|c++20}`` (``-std``)
    builtin_move_forward : bool, optional
        Provide builtin definitions of std::move and std::forward.
        Default: True
        Maps to: ``--builtin-move-forward={true|false}`` (``-builtin-move-forward``)
    builtin_initializer_list : bool, optional
        Provide builtin definitions of std::initializer_list class and member functions.
        Default: True
        Maps to: ``--builtin-initializer-list={true|false}`` (``-builtin-initializer-list``)
    disable_warnings : bool, optional
        Inhibit all warning messages.
        Default: False
        Maps to: ``--disable-warnings`` (``-w``)
    restrict : bool, optional
        Programmer assertion that all kernel pointer parameters are restrict pointers.
        Default: False
        Maps to: ``--restrict`` (``-restrict``)
    device_as_default_execution_space : bool, optional
        Treat entities with no execution space annotation as __device__ entities.
        Default: False
        Maps to: ``--device-as-default-execution-space`` (``-default-device``)
    device_int128 : bool, optional
        Allow the __int128 type in device code.
        Default: False
        Maps to: ``--device-int128`` (``-device-int128``)
    optimization_info : str, optional
        Provide optimization reports for the specified kind of optimization.
        Default: None
        Maps to: ``--optimization-info=<kind>`` (``-opt-info``)
    no_display_error_number : bool, optional
        Disable the display of a diagnostic number for warning messages.
        Default: False
        Maps to: ``--no-display-error-number`` (``-no-err-no``)
    diag_error : Union[int, List[int]], optional
        Emit error for a specified diagnostic message number or comma separated list of numbers.
        Default: None
        Maps to: ``--diag-error=<error-number>, ...`` (``-diag-error``)
    diag_suppress : Union[int, List[int]], optional
        Suppress a specified diagnostic message number or comma separated list of numbers.
        Default: None
        Maps to: ``--diag-suppress=<error-number>,…`` (``-diag-suppress``)
    diag_warn : Union[int, List[int]], optional
        Emit warning for a specified diagnostic message number or comma separated lis of numbers.
        Default: None
        Maps to: ``--diag-warn=<error-number>,…`` (``-diag-warn``)
    brief_diagnostics : bool, optional
        Disable or enable showing source line and column info in a diagnostic.
        Default: False
        Maps to: ``--brief-diagnostics={true|false}`` (``-brief-diag``)
    time : str, optional
        Generate a CSV table with the time taken by each compilation phase.
        Default: None
        Maps to: ``--time=<file-name>`` (``-time``)
    split_compile : int, optional
        Perform compiler optimizations in parallel.
        Default: 1
        Maps to: ``--split-compile= <number of threads>`` (``-split-compile``)
    fdevice_syntax_only : bool, optional
        Ends device compilation after front-end syntax checking.
        Default: False
        Maps to: ``--fdevice-syntax-only`` (``-fdevice-syntax-only``)
    minimal : bool, optional
        Omit certain language features to reduce compile time for small programs.
        Default: False
        Maps to: ``--minimal`` (``-minimal``)
    """

    arch: Optional[str] = None
    relocatable_device_code: Optional[bool] = None
    extensible_whole_program: Optional[bool] = None
    debug: Optional[bool] = None
    lineinfo: Optional[bool] = None
    device_code_optimize: Optional[bool] = None
    ptxas_options: Optional[Union[str, List[str], Tuple[str]]] = None
    max_register_count: Optional[int] = None
    ftz: Optional[bool] = None
    prec_sqrt: Optional[bool] = None
    prec_div: Optional[bool] = None
    fma: Optional[bool] = None
    use_fast_math: Optional[bool] = None
    extra_device_vectorization: Optional[bool] = None
    link_time_optimization: Optional[bool] = None
    gen_opt_lto: Optional[bool] = None
    define_macro: Optional[
        Union[str, Tuple[str, str], List[Union[str, Tuple[str, str]]], Tuple[Union[str, Tuple[str, str]]]]
    ] = None
    undefine_macro: Optional[Union[str, List[str], Tuple[str]]] = None
    include_path: Optional[Union[str, List[str], Tuple[str]]] = None
    pre_include: Optional[Union[str, List[str], Tuple[str]]] = None
    no_source_include: Optional[bool] = None
    std: Optional[str] = None
    builtin_move_forward: Optional[bool] = None
    builtin_initializer_list: Optional[bool] = None
    disable_warnings: Optional[bool] = None
    restrict: Optional[bool] = None
    device_as_default_execution_space: Optional[bool] = None
    device_int128: Optional[bool] = None
    optimization_info: Optional[str] = None
    no_display_error_number: Optional[bool] = None
    diag_error: Optional[Union[int, List[int], Tuple[int]]] = None
    diag_suppress: Optional[Union[int, List[int], Tuple[int]]] = None
    diag_warn: Optional[Union[int, List[int], Tuple[int]]] = None
    brief_diagnostics: Optional[bool] = None
    time: Optional[str] = None
    split_compile: Optional[int] = None
    fdevice_syntax_only: Optional[bool] = None
    minimal: Optional[bool] = None

    def __post_init__(self):
        self._formatted_options = []
        if self.arch is not None:
            self._formatted_options.append(f"--gpu-architecture={self.arch}")
        else:
            self._formatted_options.append(
                "--gpu-architecture=sm_" + "".join(f"{i}" for i in Device().compute_capability)
            )
        if self.relocatable_device_code is not None:
            self._formatted_options.append(
                f"--relocatable-device-code={_handle_boolean_option(self.relocatable_device_code)}"
            )
        if self.extensible_whole_program is not None and self.extensible_whole_program:
            self._formatted_options.append("--extensible-whole-program")
        if self.debug is not None and self.debug:
            self._formatted_options.append("--device-debug")
        if self.lineinfo is not None and self.lineinfo:
            self._formatted_options.append("--generate-line-info")
        if self.device_code_optimize is not None:
            self._formatted_options.append(f"--dopt={'on' if self.device_code_optimize else 'off'}")
        if self.ptxas_options is not None:
            self._formatted_options.append("--ptxas-options")
            if isinstance(self.ptxas_options, str):
                self._formatted_options.append(self.ptxas_options)
            elif is_sequence(self.ptxas_options):
                for option in self.ptxas_options:
                    self._formatted_options.append(option)
        if self.max_register_count is not None:
            self._formatted_options.append(f"--maxrregcount={self.max_register_count}")
        if self.ftz is not None:
            self._formatted_options.append(f"--ftz={_handle_boolean_option(self.ftz)}")
        if self.prec_sqrt is not None:
            self._formatted_options.append(f"--prec-sqrt={_handle_boolean_option(self.prec_sqrt)}")
        if self.prec_div is not None:
            self._formatted_options.append(f"--prec-div={_handle_boolean_option(self.prec_div)}")
        if self.fma is not None:
            self._formatted_options.append(f"--fmad={_handle_boolean_option(self.fma)}")
        if self.use_fast_math is not None and self.use_fast_math:
            self._formatted_options.append("--use_fast_math")
        if self.extra_device_vectorization is not None and self.extra_device_vectorization:
            self._formatted_options.append("--extra-device-vectorization")
        if self.link_time_optimization is not None and self.link_time_optimization:
            self._formatted_options.append("--dlink-time-opt")
        if self.gen_opt_lto is not None and self.gen_opt_lto:
            self._formatted_options.append("--gen-opt-lto")
        if self.define_macro is not None:
            if isinstance(self.define_macro, str):
                self._formatted_options.append(f"--define-macro={self.define_macro}")
            elif isinstance(self.define_macro, tuple):
                assert len(self.define_macro) == 2
                self._formatted_options.append(f"--define-macro={self.define_macro[0]}={self.define_macro[1]}")
            elif is_nested_sequence(self.define_macro):
                for macro in self.define_macro:
                    if isinstance(macro, tuple):
                        assert len(macro) == 2
                        self._formatted_options.append(f"--define-macro={macro[0]}={macro[1]}")
                    else:
                        self._formatted_options.append(f"--define-macro={macro}")

        if self.undefine_macro is not None:
            if isinstance(self.undefine_macro, str):
                self._formatted_options.append(f"--undefine-macro={self.undefine_macro}")
            elif is_sequence(self.undefine_macro):
                for macro in self.undefine_macro:
                    self._formatted_options.append(f"--undefine-macro={macro}")
        if self.include_path is not None:
            if isinstance(self.include_path, str):
                self._formatted_options.append(f"--include-path={self.include_path}")
            elif is_sequence(self.include_path):
                for path in self.include_path:
                    self._formatted_options.append(f"--include-path={path}")
        if self.pre_include is not None:
            if isinstance(self.pre_include, str):
                self._formatted_options.append(f"--pre-include={self.pre_include}")
            elif is_sequence(self.pre_include):
                for header in self.pre_include:
                    self._formatted_options.append(f"--pre-include={header}")

        if self.no_source_include is not None and self.no_source_include:
            self._formatted_options.append("--no-source-include")
        if self.std is not None:
            self._formatted_options.append(f"--std={self.std}")
        if self.builtin_move_forward is not None:
            self._formatted_options.append(
                f"--builtin-move-forward={_handle_boolean_option(self.builtin_move_forward)}"
            )
        if self.builtin_initializer_list is not None:
            self._formatted_options.append(
                f"--builtin-initializer-list={_handle_boolean_option(self.builtin_initializer_list)}"
            )
        if self.disable_warnings is not None and self.disable_warnings:
            self._formatted_options.append("--disable-warnings")
        if self.restrict is not None and self.restrict:
            self._formatted_options.append("--restrict")
        if self.device_as_default_execution_space is not None and self.device_as_default_execution_space:
            self._formatted_options.append("--device-as-default-execution-space")
        if self.device_int128 is not None and self.device_int128:
            self._formatted_options.append("--device-int128")
        if self.optimization_info is not None:
            self._formatted_options.append(f"--optimization-info={self.optimization_info}")
        if self.no_display_error_number is not None and self.no_display_error_number:
            self._formatted_options.append("--no-display-error-number")
        if self.diag_error is not None:
            if isinstance(self.diag_error, int):
                self._formatted_options.append(f"--diag-error={self.diag_error}")
            elif is_sequence(self.diag_error):
                for error in self.diag_error:
                    self._formatted_options.append(f"--diag-error={error}")
        if self.diag_suppress is not None:
            if isinstance(self.diag_suppress, int):
                self._formatted_options.append(f"--diag-suppress={self.diag_suppress}")
            elif is_sequence(self.diag_suppress):
                for suppress in self.diag_suppress:
                    self._formatted_options.append(f"--diag-suppress={suppress}")
        if self.diag_warn is not None:
            if isinstance(self.diag_warn, int):
                self._formatted_options.append(f"--diag-warn={self.diag_warn}")
            elif is_sequence(self.diag_warn):
                for warn in self.diag_warn:
                    self._formatted_options.append(f"--diag-warn={warn}")
        if self.brief_diagnostics is not None:
            self._formatted_options.append(f"--brief-diagnostics={_handle_boolean_option(self.brief_diagnostics)}")
        if self.time is not None:
            self._formatted_options.append(f"--time={self.time}")
        if self.split_compile is not None:
            self._formatted_options.append(f"--split-compile={self.split_compile}")
        if self.fdevice_syntax_only is not None and self.fdevice_syntax_only:
            self._formatted_options.append("--fdevice-syntax-only")
        if self.minimal is not None and self.minimal:
            self._formatted_options.append("--minimal")

    def _as_bytes(self):
        # TODO: allow tuples once NVIDIA/cuda-python#72 is resolved
        return list(o.encode() for o in self._formatted_options)

    def __repr__(self):
        # __TODO__ improve this
        return self._formatted_options


class Program:
    """Represent a compilation machinery to process programs into
    :obj:`~_module.ObjectCode`.

    This object provides a unified interface to multiple underlying
    compiler libraries. Compilation support is enabled for a wide
    range of code types and compilation types.

    Parameters
    ----------
    code : Any
        String of the CUDA Runtime Compilation program.
    code_type : Any
        String of the code type. Currently only ``"c++"`` is supported.
    options : ProgramOptions, optional
        A ProgramOptions object to customize the compilation process.
        See :obj:`ProgramOptions` for more information.
    """

    class _MembersNeededForFinalize:
        __slots__ = "handle"

        def __init__(self, program_obj, handle):
            self.handle = handle
            weakref.finalize(program_obj, self.close)

        def close(self):
            if self.handle is not None:
                handle_return(nvrtc.nvrtcDestroyProgram(self.handle))
                self.handle = None

<<<<<<< HEAD
    __slots__ = ("__weakref__", "_mnff", "_backend", "_linker")
    _supported_code_type = ("c++", "ptx")
=======
    __slots__ = ("__weakref__", "_mnff", "_backend", "_options")
    _supported_code_type = ("c++",)
>>>>>>> d4a68b80
    _supported_target_type = ("ptx", "cubin", "ltoir")

    def __init__(self, code, code_type, options: ProgramOptions = None):
        self._mnff = Program._MembersNeededForFinalize(self, None)

<<<<<<< HEAD
        code_type = code_type.lower()
=======
        self._options = options = check_or_create_options(ProgramOptions, options, "Program options")

>>>>>>> d4a68b80
        if code_type not in self._supported_code_type:
            raise NotImplementedError

        if code_type == "c++":
            if not isinstance(code, str):
                raise TypeError
            # TODO: support pre-loaded headers & include names
            # TODO: allow tuples once NVIDIA/cuda-python#72 is resolved
            self._mnff.handle = handle_return(nvrtc.nvrtcCreateProgram(code.encode(), b"", 0, [], []))
            self._backend = "nvrtc"

        elif code_type == "ptx":
            if not isinstance(code, str):
                raise TypeError
            # TODO: support pre-loaded headers & include names
            # TODO: allow tuples once NVIDIA/cuda-python#72 is resolved
            self._linker = Linker(ObjectCode(code.encode(), code_type), options=LinkerOptions(arch="sm_89"))
            self._backend = "linker"
        else:
            raise NotImplementedError

        print(self._backend)

    def close(self):
        """Destroy this program."""
        self._mnff.close()

    def compile(self, target_type, name_expressions=(), logs=None):
        """Compile the program with a specific compilation type.

        Parameters
        ----------
        target_type : Any
            String of the targeted compilation type.
            Supported options are "ptx", "cubin" and "ltoir".
        name_expressions : Union[List, Tuple], optional
            List of explicit name expressions to become accessible.
            (Default to no expressions)
        logs : Any, optional
            Object with a write method to receive the logs generated
            from compilation.
            (Default to no logs)

        Returns
        -------
        :obj:`~_module.ObjectCode`
            Newly created code object.

        """
        if target_type not in self._supported_target_type:
            raise NotImplementedError

        if self._backend == "nvrtc":
            if name_expressions:
                for n in name_expressions:
                    handle_return(nvrtc.nvrtcAddNameExpression(self._mnff.handle, n.encode()), handle=self._mnff.handle)
            options = self._options._as_bytes()
            handle_return(
                nvrtc.nvrtcCompileProgram(self._mnff.handle, len(options), options),
                handle=self._mnff.handle,
            )

            size_func = getattr(nvrtc, f"nvrtcGet{target_type.upper()}Size")
            comp_func = getattr(nvrtc, f"nvrtcGet{target_type.upper()}")
            size = handle_return(size_func(self._mnff.handle), handle=self._mnff.handle)
            data = b" " * size
            handle_return(comp_func(self._mnff.handle, data), handle=self._mnff.handle)

            symbol_mapping = {}
            if name_expressions:
                for n in name_expressions:
                    symbol_mapping[n] = handle_return(
                        nvrtc.nvrtcGetLoweredName(self._mnff.handle, n.encode()), handle=self._mnff.handle
                    )

            if logs is not None:
                logsize = handle_return(nvrtc.nvrtcGetProgramLogSize(self._mnff.handle), handle=self._mnff.handle)
                if logsize > 1:
                    log = b" " * logsize
                    handle_return(nvrtc.nvrtcGetProgramLog(self._mnff.handle, log), handle=self._mnff.handle)
                    logs.write(log.decode())

            # TODO: handle jit_options for ptx?

            return ObjectCode(data, target_type, symbol_mapping=symbol_mapping)

        if self._backend == "linker":
            return self._linker.link(target_type)

    @property
    def backend(self):
        """Return the backend type string associated with this program."""
        return self._backend

    @property
    def handle(self):
        """Return the program handle object."""
        return self._mnff.handle<|MERGE_RESOLUTION|>--- conflicted
+++ resolved
@@ -6,12 +6,8 @@
 from dataclasses import dataclass
 from typing import List, Optional, Tuple, Union
 
-<<<<<<< HEAD
-from cuda import nvrtc
+from cuda.core.experimental._device import Device
 from cuda.core.experimental._linker import Linker, LinkerOptions
-=======
-from cuda.core.experimental._device import Device
->>>>>>> d4a68b80
 from cuda.core.experimental._module import ObjectCode
 from cuda.core.experimental._utils import (
     _handle_boolean_option,
@@ -401,24 +397,16 @@
                 handle_return(nvrtc.nvrtcDestroyProgram(self.handle))
                 self.handle = None
 
-<<<<<<< HEAD
-    __slots__ = ("__weakref__", "_mnff", "_backend", "_linker")
+    __slots__ = ("__weakref__", "_mnff", "_backend", "_linker", "_options")
     _supported_code_type = ("c++", "ptx")
-=======
-    __slots__ = ("__weakref__", "_mnff", "_backend", "_options")
-    _supported_code_type = ("c++",)
->>>>>>> d4a68b80
     _supported_target_type = ("ptx", "cubin", "ltoir")
 
     def __init__(self, code, code_type, options: ProgramOptions = None):
         self._mnff = Program._MembersNeededForFinalize(self, None)
 
-<<<<<<< HEAD
+        self._options = options = check_or_create_options(ProgramOptions, options, "Program options")
         code_type = code_type.lower()
-=======
-        self._options = options = check_or_create_options(ProgramOptions, options, "Program options")
-
->>>>>>> d4a68b80
+
         if code_type not in self._supported_code_type:
             raise NotImplementedError
 
@@ -435,12 +423,27 @@
                 raise TypeError
             # TODO: support pre-loaded headers & include names
             # TODO: allow tuples once NVIDIA/cuda-python#72 is resolved
-            self._linker = Linker(ObjectCode(code.encode(), code_type), options=LinkerOptions(arch="sm_89"))
+            self._linker = Linker(
+                ObjectCode(code.encode(), code_type), options=self._translate_program_options(options)
+            )
             self._backend = "linker"
         else:
             raise NotImplementedError
 
-        print(self._backend)
+    def _translate_program_options(self, options: ProgramOptions) -> LinkerOptions:
+        return LinkerOptions(
+            arch=options.arch,
+            max_register_count=options.max_register_count,
+            time=options.time,
+            debug=options.debug,
+            lineinfo=options.lineinfo,
+            ftz=options.ftz,
+            prec_div=options.prec_div,
+            prec_sqrt=options.prec_sqrt,
+            fma=options.fma,
+            link_time_optimization=options.link_time_optimization,
+            split_compile=options.split_compile,
+        )
 
     def close(self):
         """Destroy this program."""
