name: "CI: Build and test"

concurrency:
  group: ${{ github.workflow }}-${{
           github.ref_name == '11.8.x' && format('ci-main-build-test-{0}', github.run_id) ||
           format('ci-pr-build-test-on-{0}-against-branch-{1}', github.event_name, github.ref_name)
         }}
  cancel-in-progress: true

on:
  push:
    branches:
      - "pull-request/[0-9]+"
      - "11.8.x"

jobs:
  build:
    strategy:
      fail-fast: false
      matrix:
        host-platform:
          - linux-64
          - linux-aarch64
          - win-64
        python-version:
          - "3.13"
          - "3.12"
          - "3.11"
          - "3.10"
          - "3.9"
        cuda-version:
          # Note: this is for build-time only.
          - "11.8.0"
    name: Build (${{ matrix.host-platform }}, Python ${{ matrix.python-version }}, CUDA ${{ matrix.cuda-version }})
    if: ${{ github.repository_owner == 'nvidia' }}
    permissions:
      id-token: write # This is required for configure-aws-credentials
      contents: read  # This is required for actions/checkout
    runs-on: ${{ (matrix.host-platform == 'linux-64' && 'linux-amd64-cpu8') ||
                 (matrix.host-platform == 'linux-aarch64' && 'linux-arm64-cpu8') ||
                 (matrix.host-platform == 'win-64' && 'windows-2019') }}
               #  (matrix.host-platform == 'win-64' && 'windows-amd64-cpu8') }}
    outputs:
      BUILD_CTK_VER: ${{ steps.pass_env.outputs.CUDA_VERSION }}
    steps:
      - name: Checkout ${{ github.event.repository.name }}
        uses: actions/checkout@v4
        with:
          fetch-depth: 0
          ref: ${{ github.head_ref || github.ref_name }}

      # WAR: setup-python is not relocatable...
      # see https://github.com/actions/setup-python/issues/871
      - name: Set up Python ${{ matrix.python-version }}
        if: ${{ startsWith(matrix.host-platform, 'linux') }}
        id: setup-python
        uses: actions/setup-python@v5
        with:
          python-version: "3.12"
  
      - name: Set up MSVC
        if: ${{ startsWith(matrix.host-platform, 'win') }}
        uses: ilammy/msvc-dev-cmd@v1
  
      - name: Set environment variables
        shell: bash --noprofile --norc -xeuo pipefail {0}
        run: |
          PYTHON_VERSION_FORMATTED=$(echo '${{ matrix.python-version }}' | tr -d '.')
          if [[ "${{ matrix.host-platform }}" == linux* ]]; then
            CIBW_BUILD="cp${PYTHON_VERSION_FORMATTED}-manylinux*"
            REPO_DIR=$(pwd)
          elif [[ "${{ matrix.host-platform }}" == win* ]]; then
            CIBW_BUILD="cp${PYTHON_VERSION_FORMATTED}-win_amd64"
            PWD=$(pwd)
            REPO_DIR=$(cygpath -w $PWD)
          fi
  
          echo "PARALLEL_LEVEL=$(nproc)" >> $GITHUB_ENV
          echo "CUDA_BINDINGS_ARTIFACT_NAME=cuda-bindings-python${PYTHON_VERSION_FORMATTED}-cuda${{ matrix.cuda-version }}-${{ matrix.host-platform }}-${{ github.sha }}" >> $GITHUB_ENV
          echo "CUDA_BINDINGS_ARTIFACTS_DIR=$(realpath "$REPO_DIR/cuda_bindings/dist")" >> $GITHUB_ENV
          echo "CIBW_BUILD=${CIBW_BUILD}" >> $GITHUB_ENV
  
      - name: Dump environment
        shell: bash --noprofile --norc -xeuo pipefail {0}
        run: |
          env

      - name: Set up mini CTK
        uses: ./.github/actions/fetch_ctk
        continue-on-error: false
        with:
          host-platform: ${{ matrix.host-platform }}
          cuda-version: ${{ matrix.cuda-version }}

      - name: Build cuda.bindings wheel
        uses: pypa/cibuildwheel@v2.22.0
        env:
          CIBW_BUILD: ${{ env.CIBW_BUILD }}
          CIBW_ARCHS_LINUX: "native"
          CIBW_BUILD_VERBOSITY: 1
          # CIBW mounts the host filesystem under /host
          CIBW_ENVIRONMENT_LINUX: >
            CUDA_PATH=/host/${{ env.CUDA_PATH }}
            PARALLEL_LEVEL=${{ env.PARALLEL_LEVEL }}
          CIBW_ENVIRONMENT_WINDOWS: >
            CUDA_HOME="$(cygpath -w ${{ env.CUDA_PATH }})"
          #  PARALLEL_LEVEL=${{ env.PARALLEL_LEVEL }}
        with:
          package-dir: ./cuda_bindings/
          output-dir: ${{ env.CUDA_BINDINGS_ARTIFACTS_DIR }}

      - name: List the cuda.bindings artifacts directory
        shell: bash --noprofile --norc -xeuo pipefail {0}
        run: |
          if [[ "${{ matrix.host-platform }}" == win* ]]; then
            export CHOWN=chown
          else
            export CHOWN="sudo chown"
          fi
          $CHOWN -R $(whoami) ${{ env.CUDA_BINDINGS_ARTIFACTS_DIR }}
          ls -lahR ${{ env.CUDA_BINDINGS_ARTIFACTS_DIR }}

      # TODO: enable this after NVIDIA/cuda-python#297 is resolved
      # - name: Check cuda.bindings wheel
      #   shell: bash --noprofile --norc -xeuo pipefail {0}
      #   run: |
      #     twine check ${{ env.CUDA_BINDINGS_ARTIFACTS_DIR }}/*.whl

      - name: Upload cuda.bindings build artifacts
        uses: actions/upload-artifact@v4
        with:
          name: ${{ env.CUDA_BINDINGS_ARTIFACT_NAME }}
          path: ${{ env.CUDA_BINDINGS_ARTIFACTS_DIR }}/*.whl
          if-no-files-found: error
          overwrite: 'true'

      - name: Pass environment variables to the next runner
        id: pass_env
        run: |
          echo "CUDA_VERSION=${{ matrix.cuda-version }}" >> $GITHUB_OUTPUT

  test:
    strategy:
      fail-fast: false
      # TODO: add driver version here
      matrix:
        host-platform:
          - linux-64
          - linux-aarch64
          # TODO: enable testing once win-64 GPU runners are up
          # - win-64
        python-version:
          - "3.13"
          - "3.12"
          - "3.11"
          - "3.10"
          - "3.9"
        cuda-version:
          # Note: this is for test-time only.
          - "11.8.0"
        local-ctk:
          - 1  # use mini CTK
          - 0  # use CTK wheels
        runner:
          - default
        include:
          - host-platform: linux-64
            python-version: "3.12"
            cuda-version: "11.8.0"
            runner: H100
    name: Test (${{ matrix.host-platform }}, Python ${{ matrix.python-version }}, CUDA ${{ matrix.cuda-version }}, Runner ${{ matrix.runner }}, ${{ (matrix.local-ctk == '1' && 'local CTK') || 'CTK wheels' }})
    # The build stage could fail but we want the CI to keep moving.
    if: ${{ github.repository_owner == 'nvidia' && always() }}
    permissions:
      id-token: write # This is required for configure-aws-credentials
      contents: read  # This is required for actions/checkout
    runs-on: ${{ (matrix.runner == 'default' && matrix.host-platform == 'linux-64' && 'linux-amd64-gpu-v100-latest-1') ||
                 (matrix.runner == 'default' && matrix.host-platform == 'linux-aarch64' && 'linux-arm64-gpu-a100-latest-1') ||
                 (matrix.runner == 'H100' && 'linux-amd64-gpu-h100-latest-1-testing') }}
    # Our self-hosted runners require a container
    # TODO: use a different (nvidia?) container
    container:
      options: -u root --security-opt seccomp=unconfined --shm-size 16g
      image: ubuntu:22.04
      env:
        NVIDIA_VISIBLE_DEVICES: ${{ env.NVIDIA_VISIBLE_DEVICES }}
    needs:
      - build
    steps:
      - name: Ensure GPU is working
        shell: bash --noprofile --norc -xeuo pipefail {0}
        run: nvidia-smi

      - name: Checkout ${{ github.event.repository.name }}
        uses: actions/checkout@v4
        with:
          fetch-depth: 0
          ref: ${{ github.head_ref || github.ref_name }}

      - name: Set environment variables
        shell: bash --noprofile --norc -xeuo pipefail {0}
        run: |
          PYTHON_VERSION_FORMATTED=$(echo '${{ matrix.python-version }}' | tr -d '.')
          if [[ "${{ matrix.host-platform }}" == linux* ]]; then
            REPO_DIR=$(pwd)
          elif [[ "${{ matrix.host-platform }}" == win* ]]; then
            PWD=$(pwd)
            REPO_DIR=$(cygpath -w $PWD)
          fi

          BUILD_CUDA_MAJOR="$(cut -d '.' -f 1 <<< ${{ needs.build.outputs.BUILD_CTK_VER }})"
          TEST_CUDA_MAJOR="$(cut -d '.' -f 1 <<< ${{ matrix.cuda-version }})"
          if [[ $BUILD_CUDA_MAJOR != $TEST_CUDA_MAJOR ]]; then
            SKIP_CUDA_BINDINGS_TEST=1
          else
            SKIP_CUDA_BINDINGS_TEST=0
          fi

          # make outputs from the previous job as env vars
          echo "CUDA_BINDINGS_ARTIFACT_NAME=cuda-bindings-python${PYTHON_VERSION_FORMATTED}-cuda${{ needs.build.outputs.BUILD_CTK_VER }}-${{ matrix.host-platform }}-${{ github.sha }}" >> $GITHUB_ENV
          echo "CUDA_BINDINGS_ARTIFACTS_DIR=$(realpath "$REPO_DIR/cuda_bindings/dist")" >> $GITHUB_ENV
          echo "SKIP_CUDA_BINDINGS_TEST=${SKIP_CUDA_BINDINGS_TEST}" >> $GITHUB_ENV

      - name: Download cuda.bindings build artifacts
        uses: actions/download-artifact@v4
        with:
          name: ${{ env.CUDA_BINDINGS_ARTIFACT_NAME }}
          path: ${{ env.CUDA_BINDINGS_ARTIFACTS_DIR }}

      - name: Display structure of downloaded cuda.bindings artifacts
        shell: bash --noprofile --norc -xeuo pipefail {0}
        run: |
          pwd
          ls -lahR $CUDA_BINDINGS_ARTIFACTS_DIR

      - name: Set up Python ${{ matrix.python-version }}
        uses: actions/setup-python@v5
        with:
          python-version: ${{ matrix.python-version }}
        env:
          # we use self-hosted runners on which setup-python behaves weirdly...
          AGENT_TOOLSDIRECTORY: "/opt/hostedtoolcache"

      - name: Set up mini CTK
        if: ${{ matrix.local-ctk == '1' }}
        uses: ./.github/actions/fetch_ctk
        continue-on-error: false
        with:
          host-platform: ${{ matrix.host-platform }}
          cuda-version: ${{ matrix.cuda-version }}

      - name: Run cuda.bindings tests
        if: ${{ env.SKIP_CUDA_BINDINGS_TEST == '0' }}
        shell: bash --noprofile --norc -xeuo pipefail {0}
        run: |
          pushd "${CUDA_BINDINGS_ARTIFACTS_DIR}"
          if [[ "${{ matrix.local-ctk }}" == 1 ]]; then
            ls $CUDA_PATH
            pip install *.whl
          else
            pip install $(ls *.whl)[all]
          fi
          popd

          pushd ./cuda_bindings
          pip install -r requirements.txt
          pytest -rxXs tests/
<<<<<<< HEAD
          # It is a bit convoluted to run the Cython tests against CTK wheels,
          # so let's just skip them.
          if [[ "${{ matrix.local-ctk }}" == 1 ]]; then
            if [[ "${{ matrix.host-platform }}" == linux* ]]; then
              # cython tests require gcc
              apt install -y build-essential
              bash tests_cython/build_tests.sh
            elif [[ "${{ matrix.host-platform }}" == win* ]]; then
              # TODO: enable this once win-64 runners are up 
              exit 1
            fi  
            pytest -rxXs tests_cython
          fi
          popd
=======
          if [[ "${{ matrix.host-platform }}" == linux* ]]; then
            # cython tests require gcc
            apt install -y build-essential
            bash tests_cython/build_tests.sh
          elif [[ "${{ matrix.host-platform }}" == win* ]]; then
            # TODO: enable this once win-64 runners are up 
            exit 1
          fi  
          pytest -rxXs tests_cython
          popd

  checks:
    name: Check job status
    permissions:
      checks: read
    needs:
      - build
      - test
    secrets: inherit
    uses:
      ./.github/workflows/status-check.yml
>>>>>>> d1345cba
<|MERGE_RESOLUTION|>--- conflicted
+++ resolved
@@ -265,7 +265,6 @@
           pushd ./cuda_bindings
           pip install -r requirements.txt
           pytest -rxXs tests/
-<<<<<<< HEAD
           # It is a bit convoluted to run the Cython tests against CTK wheels,
           # so let's just skip them.
           if [[ "${{ matrix.local-ctk }}" == 1 ]]; then
@@ -280,17 +279,6 @@
             pytest -rxXs tests_cython
           fi
           popd
-=======
-          if [[ "${{ matrix.host-platform }}" == linux* ]]; then
-            # cython tests require gcc
-            apt install -y build-essential
-            bash tests_cython/build_tests.sh
-          elif [[ "${{ matrix.host-platform }}" == win* ]]; then
-            # TODO: enable this once win-64 runners are up 
-            exit 1
-          fi  
-          pytest -rxXs tests_cython
-          popd
 
   checks:
     name: Check job status
@@ -301,5 +289,4 @@
       - test
     secrets: inherit
     uses:
-      ./.github/workflows/status-check.yml
->>>>>>> d1345cba
+      ./.github/workflows/status-check.yml