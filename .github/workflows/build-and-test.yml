# Note: This name is referred to in the test job, so make sure any changes are sync'd up!
name: "CI: Build and test"

concurrency:
  group: ${{ github.workflow }}-${{
           github.ref_name == 'main' && format('ci-main-build-test-{0}', github.run_id) ||
           format('ci-pr-build-test-on-{0}-against-branch-{1}', github.event_name, github.ref_name)
         }}
  cancel-in-progress: true

on:
  push:
    branches:
      - "pull-request/[0-9]+"
      - "main"

jobs:
  build:
    strategy:
      fail-fast: false
      matrix:
        host-platform:
          - linux-64
          - linux-aarch64
          - win-64
        python-version:
          - "3.13"
          - "3.12"
          - "3.11"
          - "3.10"
          - "3.9"
        cuda-version:
          # Note: this is for build-time only.
          - "12.6.2"
    name: Build (${{ matrix.host-platform }}, Python ${{ matrix.python-version }}, CUDA ${{ matrix.cuda-version }})
    if: ${{ github.repository_owner == 'nvidia' }}
    permissions:
      id-token: write # This is required for configure-aws-credentials
      contents: read  # This is required for actions/checkout
    runs-on: ${{ (matrix.host-platform == 'linux-64' && 'linux-amd64-cpu8') ||
                 (matrix.host-platform == 'linux-aarch64' && 'linux-arm64-cpu8') ||
                 (matrix.host-platform == 'win-64' && 'windows-2019') }}
               #  (matrix.host-platform == 'win-64' && 'windows-amd64-cpu8') }}
    outputs:
      BUILD_CTK_VER: ${{ steps.pass_env.outputs.CUDA_VERSION }}
    defaults:
      run:
        shell: bash --noprofile --norc -xeuo pipefail {0}
    steps:
      - name: Checkout ${{ github.event.repository.name }}
        uses: actions/checkout@v4
        with:
          fetch-depth: 0

      # WAR: setup-python is not relocatable...
      # see https://github.com/actions/setup-python/issues/871
      - name: Set up Python ${{ matrix.python-version }}
        if: ${{ startsWith(matrix.host-platform, 'linux') }}
        id: setup-python
        uses: actions/setup-python@v5
        with:
          python-version: "3.12"
  
      - name: Set up MSVC
        if: ${{ startsWith(matrix.host-platform, 'win') }}
        uses: ilammy/msvc-dev-cmd@v1
  
      - name: Set environment variables
        run: |
          PYTHON_VERSION_FORMATTED=$(echo '${{ matrix.python-version }}' | tr -d '.')
          if [[ "${{ matrix.host-platform }}" == linux* ]]; then
            CIBW_BUILD="cp${PYTHON_VERSION_FORMATTED}-manylinux*"
            REPO_DIR=$(pwd)
          elif [[ "${{ matrix.host-platform }}" == win* ]]; then
            CIBW_BUILD="cp${PYTHON_VERSION_FORMATTED}-win_amd64"
            PWD=$(pwd)
            REPO_DIR=$(cygpath -w $PWD)
          fi
  
          echo "PARALLEL_LEVEL=$(nproc)" >> $GITHUB_ENV
          CUDA_CORE_ARTIFACT_BASENAME="cuda-core-python${PYTHON_VERSION_FORMATTED}-${{ matrix.host-platform }}"
          echo "CUDA_CORE_ARTIFACT_BASENAME=${CUDA_CORE_ARTIFACT_BASENAME}" >> $GITHUB_ENV
          echo "CUDA_CORE_ARTIFACT_NAME=${CUDA_CORE_ARTIFACT_BASENAME}-${{ github.sha }}" >> $GITHUB_ENV
          echo "CUDA_CORE_ARTIFACTS_DIR=$(realpath "$REPO_DIR/cuda_core/dist")" >> $GITHUB_ENV
          CUDA_BINDINGS_ARTIFACT_BASENAME="cuda-bindings-python${PYTHON_VERSION_FORMATTED}-cuda${{ matrix.cuda-version }}-${{ matrix.host-platform }}"
          echo "CUDA_BINDINGS_ARTIFACT_BASENAME=${CUDA_BINDINGS_ARTIFACT_BASENAME}" >> $GITHUB_ENV
          echo "CUDA_BINDINGS_ARTIFACT_NAME=${CUDA_BINDINGS_ARTIFACT_BASENAME}-${{ github.sha }}" >> $GITHUB_ENV
          echo "CUDA_BINDINGS_ARTIFACTS_DIR=$(realpath "$REPO_DIR/cuda_bindings/dist")" >> $GITHUB_ENV
          echo "CIBW_BUILD=${CIBW_BUILD}" >> $GITHUB_ENV

      - name: Dump environment
        run: |
          env

      - name: Build cuda.core wheel
        uses: pypa/cibuildwheel@v2.22.0
        env:
          CIBW_BUILD: ${{ env.CIBW_BUILD }}
          CIBW_ARCHS_LINUX: "native"
          CIBW_BUILD_VERBOSITY: 1
        with:
          package-dir: ./cuda_core/
          output-dir: ${{ env.CUDA_CORE_ARTIFACTS_DIR }}

      - name: List the cuda.core artifacts directory
        run: |
          if [[ "${{ matrix.host-platform }}" == win* ]]; then
            export CHOWN=chown
          else
            export CHOWN="sudo chown"
          fi
          $CHOWN -R $(whoami) ${{ env.CUDA_CORE_ARTIFACTS_DIR }}
          ls -lahR ${{ env.CUDA_CORE_ARTIFACTS_DIR }}

      - name: Check cuda.core wheel
        run: |
          pip install twine
          twine check ${{ env.CUDA_CORE_ARTIFACTS_DIR }}/*.whl

      - name: Upload cuda.core build artifacts
        uses: actions/upload-artifact@v4
        with:
          name: ${{ env.CUDA_CORE_ARTIFACT_NAME }}
          path: ${{ env.CUDA_CORE_ARTIFACTS_DIR }}/*.whl
          if-no-files-found: error
          overwrite: 'true'

      - name: Set up mini CTK
        uses: ./.github/actions/fetch_ctk
        continue-on-error: false
        with:
          host-platform: ${{ matrix.host-platform }}
          cuda-version: ${{ matrix.cuda-version }}

      - name: Build cuda.bindings wheel
        uses: pypa/cibuildwheel@v2.22.0
        env:
          CIBW_BUILD: ${{ env.CIBW_BUILD }}
          CIBW_ARCHS_LINUX: "native"
          CIBW_BUILD_VERBOSITY: 1
          # CIBW mounts the host filesystem under /host
          CIBW_ENVIRONMENT_LINUX: >
            CUDA_PATH=/host/${{ env.CUDA_PATH }}
            PARALLEL_LEVEL=${{ env.PARALLEL_LEVEL }}
          CIBW_ENVIRONMENT_WINDOWS: >
            CUDA_HOME="$(cygpath -w ${{ env.CUDA_PATH }})"
          #  PARALLEL_LEVEL=${{ env.PARALLEL_LEVEL }}
        with:
          package-dir: ./cuda_bindings/
          output-dir: ${{ env.CUDA_BINDINGS_ARTIFACTS_DIR }}

      - name: List the cuda.bindings artifacts directory
        run: |
          if [[ "${{ matrix.host-platform }}" == win* ]]; then
            export CHOWN=chown
          else
            export CHOWN="sudo chown"
          fi
          $CHOWN -R $(whoami) ${{ env.CUDA_BINDINGS_ARTIFACTS_DIR }}
          ls -lahR ${{ env.CUDA_BINDINGS_ARTIFACTS_DIR }}

      # TODO: enable this after NVIDIA/cuda-python#297 is resolved
      # - name: Check cuda.bindings wheel
      #   run: |
      #     twine check ${{ env.CUDA_BINDINGS_ARTIFACTS_DIR }}/*.whl

      - name: Upload cuda.bindings build artifacts
        uses: actions/upload-artifact@v4
        with:
          name: ${{ env.CUDA_BINDINGS_ARTIFACT_NAME }}
          path: ${{ env.CUDA_BINDINGS_ARTIFACTS_DIR }}/*.whl
          if-no-files-found: error
          overwrite: 'true'

      - name: Build and check cuda-python wheel
        run: |
          pushd cuda_python
          pip wheel -v --no-deps .
          twine check *.whl
          popd

      - name: List the cuda-python artifacts directory
        run: |
          if [[ "${{ matrix.host-platform }}" == win* ]]; then
            export CHOWN=chown
          else
            export CHOWN="sudo chown"
          fi
          $CHOWN -R $(whoami) cuda_python/*.whl
          ls -lahR cuda_python

      - name: Upload cuda.bindings build artifacts
        uses: actions/upload-artifact@v4
        with:
          name: cuda-python-wheel
          path: cuda_python/*.whl
          if-no-files-found: error
          overwrite: 'true'

      - name: Pass environment variables to the next runner
        id: pass_env
        run: |
          echo "CUDA_VERSION=${{ matrix.cuda-version }}" >> $GITHUB_OUTPUT

  test:
    strategy:
      fail-fast: false
      # TODO: add driver version here
      matrix:
        host-platform:
          - linux-64
          - linux-aarch64
          # TODO: enable testing once win-64 GPU runners are up
          # - win-64
        python-version:
          - "3.13"
          - "3.12"
          - "3.11"
          - "3.10"
          - "3.9"
        cuda-version:
          # Note: this is for test-time only.
          - "12.6.2"
          - "12.0.1"
          - "11.8.0"
        runner:
          - default
        include:
          - host-platform: linux-64
            python-version: "3.12"
            cuda-version: "12.6.2"
            runner: H100
    name: Test (${{ matrix.host-platform }}, Python ${{ matrix.python-version }}, CUDA ${{ matrix.cuda-version }}, Runner ${{ matrix.runner }})
    # The build stage could fail but we want the CI to keep moving.
    if: ${{ github.repository_owner == 'nvidia' && !cancelled() }}
    permissions:
      id-token: write # This is required for configure-aws-credentials
      contents: read  # This is required for actions/checkout
    runs-on: ${{ (matrix.runner == 'default' && matrix.host-platform == 'linux-64' && 'linux-amd64-gpu-v100-latest-1') ||
                 (matrix.runner == 'default' && matrix.host-platform == 'linux-aarch64' && 'linux-arm64-gpu-a100-latest-1') ||
                 (matrix.runner == 'H100' && 'linux-amd64-gpu-h100-latest-1-testing') }}
    # Our self-hosted runners require a container
    # TODO: use a different (nvidia?) container
    container:
      options: -u root --security-opt seccomp=unconfined --shm-size 16g
      image: ubuntu:22.04
      env:
        NVIDIA_VISIBLE_DEVICES: ${{ env.NVIDIA_VISIBLE_DEVICES }}
    needs:
      - build
    defaults:
      run:
        shell: bash --noprofile --norc -xeuo pipefail {0}
    steps:
      - name: Ensure GPU is working
        run: nvidia-smi

      - name: Checkout ${{ github.event.repository.name }}
        uses: actions/checkout@v4
        with:
          fetch-depth: 0

      - name: Set environment variables
        run: |
          PYTHON_VERSION_FORMATTED=$(echo '${{ matrix.python-version }}' | tr -d '.')
          if [[ "${{ matrix.host-platform }}" == linux* ]]; then
            REPO_DIR=$(pwd)
          elif [[ "${{ matrix.host-platform }}" == win* ]]; then
            PWD=$(pwd)
            REPO_DIR=$(cygpath -w $PWD)
          fi

          BUILD_CUDA_MAJOR="$(cut -d '.' -f 1 <<< ${{ needs.build.outputs.BUILD_CTK_VER }})"
          TEST_CUDA_MAJOR="$(cut -d '.' -f 1 <<< ${{ matrix.cuda-version }})"
          if [[ $BUILD_CUDA_MAJOR != $TEST_CUDA_MAJOR ]]; then
            SKIP_CUDA_BINDINGS_TEST=1
          else
            SKIP_CUDA_BINDINGS_TEST=0
          fi

          # make outputs from the previous job as env vars
          CUDA_CORE_ARTIFACT_BASENAME="cuda-core-python${PYTHON_VERSION_FORMATTED}-${{ matrix.host-platform }}"
          echo "PYTHON_VERSION_FORMATTED=${PYTHON_VERSION_FORMATTED}" >> $GITHUB_ENV
          echo "CUDA_CORE_ARTIFACT_BASENAME=${CUDA_CORE_ARTIFACT_BASENAME}" >> $GITHUB_ENV
          echo "CUDA_CORE_ARTIFACT_NAME=${CUDA_CORE_ARTIFACT_BASENAME}-${{ github.sha }}" >> $GITHUB_ENV
          echo "CUDA_CORE_ARTIFACTS_DIR=$(realpath "$REPO_DIR/cuda_core/dist")" >> $GITHUB_ENV
          CUDA_BINDINGS_ARTIFACT_BASENAME="cuda-bindings-python${PYTHON_VERSION_FORMATTED}-cuda${{ needs.build.outputs.BUILD_CTK_VER }}-${{ matrix.host-platform }}"
          echo "CUDA_BINDINGS_ARTIFACT_BASENAME=${CUDA_BINDINGS_ARTIFACT_BASENAME}" >> $GITHUB_ENV
          echo "CUDA_BINDINGS_ARTIFACT_NAME=${CUDA_BINDINGS_ARTIFACT_BASENAME}-${{ github.sha }}" >> $GITHUB_ENV
          echo "CUDA_BINDINGS_ARTIFACTS_DIR=$(realpath "$REPO_DIR/cuda_bindings/dist")" >> $GITHUB_ENV
          echo "SKIP_CUDA_BINDINGS_TEST=${SKIP_CUDA_BINDINGS_TEST}" >> $GITHUB_ENV

<<<<<<< HEAD
      - name: Download cuda-python build artifacts
        uses: actions/download-artifact@v4
        with:
          name: cuda-python-wheel
          path: .

      - name: Display structure of downloaded cuda-python artifacts
        run: |
          pwd
          ls -lahR .
=======
      - name: Install dependencies
        uses: ./.github/actions/install_unix_deps
        continue-on-error: false
        with:
          # gcc for Cython tests, jq/wget for artifact fetching
          dependencies: "build-essential jq wget"
          dependent_exes: "gcc jq wget"
>>>>>>> ece32817

      - name: Download cuda.bindings build artifacts
        if: ${{ env.SKIP_CUDA_BINDINGS_TEST == '0'}}
        uses: actions/download-artifact@v4
        with:
          name: ${{ env.CUDA_BINDINGS_ARTIFACT_NAME }}
          path: ${{ env.CUDA_BINDINGS_ARTIFACTS_DIR }}

      - name: Download cuda.bindings build artifacts from the prior branch
        if: ${{ env.SKIP_CUDA_BINDINGS_TEST == '1'}}
        env:
          GH_TOKEN: ${{ secrets.GITHUB_TOKEN }}
        run: |
          # See https://github.com/cli/cli/blob/trunk/docs/install_linux.md#debian-ubuntu-linux-raspberry-pi-os-apt.
          # gh is needed for artifact fetching.
          mkdir -p -m 755 /etc/apt/keyrings \
                && out=$(mktemp) && wget -nv -O$out https://cli.github.com/packages/githubcli-archive-keyring.gpg \
                && cat $out | tee /etc/apt/keyrings/githubcli-archive-keyring.gpg > /dev/null \
          && chmod go+r /etc/apt/keyrings/githubcli-archive-keyring.gpg \
          && echo "deb [arch=$(dpkg --print-architecture) signed-by=/etc/apt/keyrings/githubcli-archive-keyring.gpg] https://cli.github.com/packages stable main" | tee /etc/apt/sources.list.d/github-cli.list > /dev/null \
          && apt update \
          && apt install gh -y

          OLD_BRANCH=$(cat .github/BACKPORT_BRANCH)
          OLD_BASENAME="cuda-bindings-python${PYTHON_VERSION_FORMATTED}-cuda*-${{ matrix.host-platform }}*"
          LATEST_PRIOR_RUN_ID=$(gh run list -b ${OLD_BRANCH} -L 1 -w "CI: Build and test" -s completed -R NVIDIA/cuda-python --json databaseId | jq '.[]| .databaseId')
          gh run download $LATEST_PRIOR_RUN_ID -p ${OLD_BASENAME} -R NVIDIA/cuda-python
          ls -al $OLD_BASENAME
          mkdir -p "${{ env.CUDA_BINDINGS_ARTIFACTS_DIR }}"
          mv $OLD_BASENAME/*.whl "${{ env.CUDA_BINDINGS_ARTIFACTS_DIR }}"/

      - name: Display structure of downloaded cuda.bindings artifacts
        run: |
          pwd
          ls -lahR $CUDA_BINDINGS_ARTIFACTS_DIR

      - name: Download cuda.core build artifacts
        uses: actions/download-artifact@v4
        with:
          name: ${{ env.CUDA_CORE_ARTIFACT_NAME }}
          path: ${{ env.CUDA_CORE_ARTIFACTS_DIR }}

      - name: Display structure of downloaded cuda.core build artifacts
        run: |
          pwd
          ls -lahR $CUDA_CORE_ARTIFACTS_DIR

      - name: Set up Python ${{ matrix.python-version }}
        uses: actions/setup-python@v5
        with:
          python-version: ${{ matrix.python-version }}
        env:
          # we use self-hosted runners on which setup-python behaves weirdly...
          AGENT_TOOLSDIRECTORY: "/opt/hostedtoolcache"

      - name: Set up mini CTK
        uses: ./.github/actions/fetch_ctk
        continue-on-error: false
        with:
          host-platform: ${{ matrix.host-platform }}
          cuda-version: ${{ matrix.cuda-version }}

      - name: Run cuda.bindings tests
        if: ${{ env.SKIP_CUDA_BINDINGS_TEST == '0' }}
        run: |
          ls $CUDA_PATH

          pushd "${CUDA_BINDINGS_ARTIFACTS_DIR}"
          pip install *.whl
          popd

          pushd ./cuda_bindings
          pip install -r requirements.txt
          pytest -rxXs tests/
          if [[ "${{ matrix.host-platform }}" == linux* ]]; then
            bash tests/cython/build_tests.sh
          elif [[ "${{ matrix.host-platform }}" == win* ]]; then
            # TODO: enable this once win-64 runners are up 
            exit 1
          fi  
          pytest -rxXs tests/cython
          popd

      - name: Run cuda.core tests
        run: |
          # If build/test majors match: cuda.bindings is installed in the previous step.
          # If mismatch: cuda.bindings is installed from the backport branch.
          if [[ "${SKIP_CUDA_BINDINGS_TEST}" == 1 ]]; then
            pushd "${CUDA_BINDINGS_ARTIFACTS_DIR}"
            pip install *.whl
            popd
          fi
          TEST_CUDA_MAJOR="$(cut -d '.' -f 1 <<< ${{ matrix.cuda-version }})"
          pushd "${CUDA_CORE_ARTIFACTS_DIR}"
          pip install $(ls *.whl)["cu${TEST_CUDA_MAJOR}"]
          popd

          pushd ./cuda_core
          pip install -r "tests/requirements-cu${TEST_CUDA_MAJOR}.txt"
          pytest -rxXs tests/
          popd

      - name: Ensure cuda-python installable
        run: |
          pip install cuda_python*.whl

  doc:
    name: Docs
    # The build stage could fail but we want the CI to keep moving.
    if: ${{ github.repository_owner == 'nvidia' && !cancelled() }}
    # Sets permissions of the GITHUB_TOKEN to allow deployment to GitHub Pages
    permissions:
      id-token: write
      contents: write
    needs:
      - build
    secrets: inherit
    uses:
      ./.github/workflows/build-docs.yml
    with:
      build_ctk_ver: ${{ needs.build.outputs.BUILD_CTK_VER }}

  checks:
    name: Check job status
    permissions:
      checks: read
    needs:
      - build
      - test
      - doc
    secrets: inherit
    uses:
      ./.github/workflows/status-check.yml<|MERGE_RESOLUTION|>--- conflicted
+++ resolved
@@ -290,18 +290,6 @@
           echo "CUDA_BINDINGS_ARTIFACTS_DIR=$(realpath "$REPO_DIR/cuda_bindings/dist")" >> $GITHUB_ENV
           echo "SKIP_CUDA_BINDINGS_TEST=${SKIP_CUDA_BINDINGS_TEST}" >> $GITHUB_ENV
 
-<<<<<<< HEAD
-      - name: Download cuda-python build artifacts
-        uses: actions/download-artifact@v4
-        with:
-          name: cuda-python-wheel
-          path: .
-
-      - name: Display structure of downloaded cuda-python artifacts
-        run: |
-          pwd
-          ls -lahR .
-=======
       - name: Install dependencies
         uses: ./.github/actions/install_unix_deps
         continue-on-error: false
@@ -309,7 +297,17 @@
           # gcc for Cython tests, jq/wget for artifact fetching
           dependencies: "build-essential jq wget"
           dependent_exes: "gcc jq wget"
->>>>>>> ece32817
+
+      - name: Download cuda-python build artifacts
+        uses: actions/download-artifact@v4
+        with:
+          name: cuda-python-wheel
+          path: .
+
+      - name: Display structure of downloaded cuda-python artifacts
+        run: |
+          pwd
+          ls -lahR .
 
       - name: Download cuda.bindings build artifacts
         if: ${{ env.SKIP_CUDA_BINDINGS_TEST == '0'}}
